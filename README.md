<<<<<<< HEAD
# cync-lan

Proof-of-concept LAN controller for CYNC devices.

## Prerequisites:

Because this works by re-routing DNS traffic to your local network, you'll need some way to route DNS - a local DNS server, Pi-Hole, or `/etc/hosts` file on your router will work. You'll also need Node 16 LTS or greater, as well as `openssl`. You may also need `dig` and `socat` for debugging.

## Installation:

Make sure you have `openssl` installed before installing any npm packages. A `postinstall` script automagically generates a self-signed key & certificate needed to decrypt the CYNC device traffic.

To install the necessary NPM packages, run:

```sh
npm i
```

## Re-routing DNS

You need to point the domain `cm.gelighting.com` to a local IP on your network. This server masquerades as the `cm.gelighting.com` TCP server, and the `cm.gelighting.com` domain is hardcoded into the device firmware, so we need to re-route the traffic manually. I was able to do this by modifying the local DNS setting of my Pi-hole to map `cm.gelighting.com` to `10.0.0.4`, but YMMV depending on your network setup.

> [!NOTE]  
> Some of the most recent firmware for Cync devices is able to identify that a DNS route to private address space is invalid, and instead will refuse to connect. Confirmed affected devices and firmware:
> - Direct Connect White Smart Bulb v1.0.241
> 
> If your device refuses to connect to the local server after DNS rerouting, two options are available:
> 1. Reroute the DNS to your public IPv4 address and port forward TCP 23779 from your router (not sure if this stays local or if it's a hairpin turn - your router might be smart enough to not have it exit and come back? IDK)
> 2. If you are behind CGNAT (like I am), you'll need to use SNAT + DNAT rules on your router to change the source and destination of packets that should be headed to the Cync servers. Here's a few `iptables` rules that I use:
> ```sh
> iptables -t nat -I PREROUTING -i br0 -s 10.0.0.0/22 -d 35.196.85.236 -j DNAT --to-destination 10.0.0.4
> iptables -t nat -I POSTROUTING -o br0 -s 10.0.0.0/22 -d 10.0.0.4/32 -j SNAT --to-source 192.168.0.1-192.168.0.254
> ```
> The `cync-lan` host is 10.0.0.4. The Cync server is 35.196.85.236. The Cync devices show up to the `cync-lan` host as IPs in 192.168.0.1/24, and can be directly controlled using the IPs returned.

## Launching the server

I found it easiest to first start the server, then turn on or plug in the device. 

To start the server, just run:
=======
# pycync_lan (cync_lan)
![GitHub Release](https://img.shields.io/github/v/release/baudneo/cync-lan) 
![GitHub Actions Workflow Status](https://img.shields.io/github/actions/workflow/status/baudneo/cync-lan/container-package-publish.yml) 
![Docker Pulls](https://img.shields.io/docker/pulls/baudneo/cync-lan)


>[!IMPORTANT]
> [DNS redirection REQUIRED](./docs/DNS.md)

Async MQTT LAN controller for Cync/C by GE devices. **Local** only control
of **most** Cync devices via Home Assistant (MQTT JSON payloads).

**This is a work in progress, and may not work for all devices.** 
See [known devices](docs/known_devices.md) for more information.

Forked from [cync-lan](https://github.com/iburistu/cync-lan) and 
[cync2mqtt](https://github.com/juanboro/cync2mqtt) - All credit to 
[iburistu](https://github.com/iburistu) and 
[juanboro](https://github.com/juanboro)

## Prerequisites
- Python 3.8+ (Walrus [:=] operator used)
- A minimum of 1, non battery powered, Wi-Fi Cync device to act as the TCP <-> BT bridge. I recommend a plug, wired switch or an always powered Wi-Fi bulb - *The Wi-Fi devices can control BT only bulbs*
- Cync account with devices added and configured
- MQTT broker (I recommend EMQX)
- [Create self-signed SSL certs](./docs/install.md#setup) using `CN=*.xlink.cn` for the server. You can use the `create_certs.sh` script.
- [Export devices](./docs/command_line_sub_commands.md#export) from the Cync cloud to a YAML file; first export requires account email, password and an OTP emailed to you.
- [DNS override/redirection](./docs/DNS.md) for `cm.gelighting.com` or `cm-ge.xlink.cn` to a local host that will run `cync-lan`.
- **Optional:** *[Firewall](#firewall) rules to allow cync devices to talk to `cync-lan`*

## Installation
Please see [Install docs](./docs/install.md) for more information.

## Re-routing / Overriding DNS
>[!WARNING] 
> After freshly redirecting DNS: Devices that are currently
> talking to the Cync cloud will need to be power cycled before they make
> a DNS request and connect to the local `cync-lan` server.

There are detailed instructions for OPNSense and Pi-hole. 
See [DNS docs](docs/DNS.md) for more information.

As long as your DNS is correctly re-routed, you should be able to start 
the server and see devices connecting to it in the logs. If you do not see any Cync 
devices connecting after power cycling them, you may need to check your 
DNS re-routing **and** firewall rules (if applicable). If your devices 
are on a separate VLAN, you may need to allow them to talk to the 
`cync-lan` server.

### Testing DNS override
>[!NOTE] 
> If you are using selective DNS override via `views` in
> `unbound`, and you did not set up an override for the IP of the
> machine running `dig` / `nslookup`, the command will return the Cync cloud IP, this is normal.

you can use `dig` or `nslookup` to test if the DNS override is working correctly. 

 ```bash
# Older firmware
dig cm-ge.xlink.cn
>>>>>>> f811cc42

# Newer firmware
dig cm.gelighting.com

# Example output with a local A record returned
; <<>> DiG 9.18.24 <<>> cm.gelighting.com
;; global options: +cmd
;; Got answer:
;; ->>HEADER<<- opcode: QUERY, status: NOERROR, id: 56237
;; flags: qr aa rd ra; QUERY: 1, ANSWER: 1, AUTHORITY: 0, ADDITIONAL: 1

;; OPT PSEUDOSECTION:
; EDNS: version: 0, flags:; udp: 1232
;; QUESTION SECTION:
;cm.gelighting.com.             IN      A

;; ANSWER SECTION:
cm.gelighting.com.      3600    IN      A       10.0.1.9 <---- Overridden to a local machine running cync-lan

<<<<<<< HEAD
```sh
curl -X POST 'http://192.168.1.1:8080/api/devices/192.168.1.2' -H 'Content-Type: application/json' -d '{"status":1}'
```

`status` is a required body property, and to turn the device on you can set it's value as

- 1
- "1"
- "on"

To turn the device off, you can set `status` to 

- 0
- "0"
- "off"

Other body options include:

- brightness: set in between `0`-`100`
- temperature: for non-RGB bulbs with color options you can set the color temp from `0` (candlelight) to `100` (sunlight)
- color: for RGB bulbs you can set the R, G, B, and saturation (S) from `0`-`255`. `0` saturation is most saturated, and `255` is pure white (confusing, but it's how they set it up!)

An API route at `/api/devices` returns connected devices.

```sh
curl http://192.168.1.1:8080/api/devices
```

## Debugging:

If the commands do not seem to be working, it's likely that the TCP communication on your device is different than mine. You can inspect the traffic of the device communicating with the `cm.gelighting.com` server in real-time by running:

```sh
socat -d -d -lf /dev/stdout -x -v 2> dump.txt ssl-l:23779,reuseaddr,fork,cert=certs/server.pem,verify=0 openssl:35.196.85.236:23779,verify=0
```

The TCP data will be streamed to `dump.txt` where you can observe the back-and-forth messaging. You may need to modify the different `Buffer` values in the code to better suit your needs.

Also make sure to check that your DNS re-route is actually routing to your local network. You can check by using `dig`:

```sh
dig cm.gelighting.com
```

You should see an A record for your local network. If not, your DNS is not set up correctly.

Additionally, the devices make the DNS query on startup - you need to cycle power for all devices on the network for them to use your local server.

To debug the server code and print out additional diagnostic data, set the `CYNC_DEBUG` environment variable to `1`, e.g.

```sh
CYNC_DEBUG=1 node index.js
```
=======
;; Query time: 0 msec
;; SERVER: 10.0.1.1#53(10.0.1.1) (UDP)
;; WHEN: Fri Mar 29 08:26:51 MDT 2024
;; MSG SIZE  rcvd: 62
```

## Config file
> [!IMPORTANT]
> It is required to query the Cync cloud API to export all of your homes
> and the devices in each home.

This requires your email, password and
the code that will be emailed to you during export.

If you add or remove devices, you *should* re-export the config file
and restart the server.

See the example [config file](./cync_mesh_example.yaml)

### Export config from Cync cloud API
There is an `export` [sub command](./docs/command_line_sub_commands.md#export) 
that will query the Cync cloud API and export all homes and each homes devices to a YAML file.


### Manually adding devices
To manually add devices to the config file, look at the example and follow 
the template. From what I have seen the device ID starts at 1 and increments 
by 1 for each device added to the "home" (it follows the order you added 
the bulbs).

*It is unknown how removing a device from the cloud and adding a device may affect the
ID number, YMMV. Be careful when manually adding devices.*

>[!NOTE]
> By manually adding, I mean you added a device via the app and 
> did not re-export a new config. Thus, you must manually enter the
> device into the config file (not recommended).

## CLI arguments
You can always supply `--help` to the cync-lan.py script to get a 
breakdown. Please see the 
[sub-command docs](./docs/command_line_sub_commands.md) for more information.

## Env Vars
| Variable          | Description                                  | Default                            |
|-------------------|----------------------------------------------|------------------------------------|
| `CYNC_MQTT_URL`   | URL of MQTT broker                           | `mqtt://homeassistant.local:1883/` |
| `CYNC_DEBUG`      | Enable debug logging                         | `0`                                |
| `CYNC_RAW_DEBUG`  | Enable raw binary message debug logging      | `0`                                |
| `CYNC_CERT`       | Path to cert file                            | `certs/server.pem`                 |
| `CYNC_KEY`        | Path to key file                             | `certs/server.key`                 |
| `CYNC_PORT`       | Port to listen on                            | `23779`                            |
| `CYNC_HOST`       | Host to listen on                            | `0.0.0.0`                          |
| `CYNC_TOPIC`      | MQTT topic                                   | `cync_lan`                         |
| `CYNC_HASS_TOPIC` | Home Assistant topic                         | `homeassistant`                    |
| `CYNC_MESH_CHECK` | Interval to check for online/offline devices | `30`                               |

## Controlling devices
Devices are controlled by JSON MQTT messages. This was designed to be used 
with Home Assistant, but you can use any MQTT client to send messages 
to the MQTT broker.

**Please see [Home Assistant MQTT documentation](https://www.home-assistant.io/integrations/light.mqtt/#json-schema) 
for more information on JSON payloads.** This repo will try to stay up to
date with the latest Home Assistant MQTT JSON schema.

## Home Assistant
This script uses the MQTT discovery mechanism in Home Assistant to 
automatically add devices. You can control the Home Assistant MQTT 
topic via the environment variable `CYNC_HASS_TOPIC`.

## Debugging / socat
If your devices are not responding to commands, it's likely that the TCP
communication on the device is different. You can either open an issue 
and I can walk you through getting good debug logs, or you can use 
`socat` to inspect (MITM) the traffic of the device communicating with the 
cloud server in real-time yourself by running:

```bash
# Older firmware devices
socat -d -d -lf /dev/stdout -x -v 2> dump.txt ssl-l:23779,reuseaddr,fork,cert=certs/server.pem,verify=0 openssl:34.73.130.191:23779,verify=0
# Newer firmware devices (Notice the last IP change)
sudo socat -d -d -lf /dev/stdout -x -v 2> dump.txt ssl-l:23779,reuseaddr,fork,cert=certs/server.pem,verify=0 openssl:35.196.85.236:23779,verify=0
```
In `dump.txt` you will see the back-and-forth communication between the device and the cloud server.
`>` is device to server, `<` is server to device.

# Firewall
Once the devices are local, they must be able to initiate a connection to 
the `cync-lan` server. If you block them from the internet, don't forget to 
allow them to connect to the `cync-lan` server.

## OPNsense Example
Please see the [example](./docs/troubleshooting.md#opnsense-firewall-example)
in the troubleshooting docs.

# Power cycle devices after DNS re-route
Devices make a DNS query on first startup (or after a network loss,
like AP reboot) - you need to power cycle all devices that are currently 
connected to the Cync cloud servers before they request a new DNS record 
and will connect to the local `cync-lan` server.

# Troubleshooting
If you are having issues, please see the 
[Troubleshooting docs](docs/troubleshooting.md) for more information.

# Buy devices to be supported
If you really want a device added, [purchase it from this Amazon wish list](https://www.amazon.ca/registries/gl/guest-view/270SHDZQLXRU8), 
and it will be sent to me. I will add support ASAP.
>>>>>>> f811cc42
<|MERGE_RESOLUTION|>--- conflicted
+++ resolved
@@ -1,45 +1,3 @@
-<<<<<<< HEAD
-# cync-lan
-
-Proof-of-concept LAN controller for CYNC devices.
-
-## Prerequisites:
-
-Because this works by re-routing DNS traffic to your local network, you'll need some way to route DNS - a local DNS server, Pi-Hole, or `/etc/hosts` file on your router will work. You'll also need Node 16 LTS or greater, as well as `openssl`. You may also need `dig` and `socat` for debugging.
-
-## Installation:
-
-Make sure you have `openssl` installed before installing any npm packages. A `postinstall` script automagically generates a self-signed key & certificate needed to decrypt the CYNC device traffic.
-
-To install the necessary NPM packages, run:
-
-```sh
-npm i
-```
-
-## Re-routing DNS
-
-You need to point the domain `cm.gelighting.com` to a local IP on your network. This server masquerades as the `cm.gelighting.com` TCP server, and the `cm.gelighting.com` domain is hardcoded into the device firmware, so we need to re-route the traffic manually. I was able to do this by modifying the local DNS setting of my Pi-hole to map `cm.gelighting.com` to `10.0.0.4`, but YMMV depending on your network setup.
-
-> [!NOTE]  
-> Some of the most recent firmware for Cync devices is able to identify that a DNS route to private address space is invalid, and instead will refuse to connect. Confirmed affected devices and firmware:
-> - Direct Connect White Smart Bulb v1.0.241
-> 
-> If your device refuses to connect to the local server after DNS rerouting, two options are available:
-> 1. Reroute the DNS to your public IPv4 address and port forward TCP 23779 from your router (not sure if this stays local or if it's a hairpin turn - your router might be smart enough to not have it exit and come back? IDK)
-> 2. If you are behind CGNAT (like I am), you'll need to use SNAT + DNAT rules on your router to change the source and destination of packets that should be headed to the Cync servers. Here's a few `iptables` rules that I use:
-> ```sh
-> iptables -t nat -I PREROUTING -i br0 -s 10.0.0.0/22 -d 35.196.85.236 -j DNAT --to-destination 10.0.0.4
-> iptables -t nat -I POSTROUTING -o br0 -s 10.0.0.0/22 -d 10.0.0.4/32 -j SNAT --to-source 192.168.0.1-192.168.0.254
-> ```
-> The `cync-lan` host is 10.0.0.4. The Cync server is 35.196.85.236. The Cync devices show up to the `cync-lan` host as IPs in 192.168.0.1/24, and can be directly controlled using the IPs returned.
-
-## Launching the server
-
-I found it easiest to first start the server, then turn on or plug in the device. 
-
-To start the server, just run:
-=======
 # pycync_lan (cync_lan)
 ![GitHub Release](https://img.shields.io/github/v/release/baudneo/cync-lan) 
 ![GitHub Actions Workflow Status](https://img.shields.io/github/actions/workflow/status/baudneo/cync-lan/container-package-publish.yml) 
@@ -100,7 +58,6 @@
  ```bash
 # Older firmware
 dig cm-ge.xlink.cn
->>>>>>> f811cc42
 
 # Newer firmware
 dig cm.gelighting.com
@@ -120,61 +77,6 @@
 ;; ANSWER SECTION:
 cm.gelighting.com.      3600    IN      A       10.0.1.9 <---- Overridden to a local machine running cync-lan
 
-<<<<<<< HEAD
-```sh
-curl -X POST 'http://192.168.1.1:8080/api/devices/192.168.1.2' -H 'Content-Type: application/json' -d '{"status":1}'
-```
-
-`status` is a required body property, and to turn the device on you can set it's value as
-
-- 1
-- "1"
-- "on"
-
-To turn the device off, you can set `status` to 
-
-- 0
-- "0"
-- "off"
-
-Other body options include:
-
-- brightness: set in between `0`-`100`
-- temperature: for non-RGB bulbs with color options you can set the color temp from `0` (candlelight) to `100` (sunlight)
-- color: for RGB bulbs you can set the R, G, B, and saturation (S) from `0`-`255`. `0` saturation is most saturated, and `255` is pure white (confusing, but it's how they set it up!)
-
-An API route at `/api/devices` returns connected devices.
-
-```sh
-curl http://192.168.1.1:8080/api/devices
-```
-
-## Debugging:
-
-If the commands do not seem to be working, it's likely that the TCP communication on your device is different than mine. You can inspect the traffic of the device communicating with the `cm.gelighting.com` server in real-time by running:
-
-```sh
-socat -d -d -lf /dev/stdout -x -v 2> dump.txt ssl-l:23779,reuseaddr,fork,cert=certs/server.pem,verify=0 openssl:35.196.85.236:23779,verify=0
-```
-
-The TCP data will be streamed to `dump.txt` where you can observe the back-and-forth messaging. You may need to modify the different `Buffer` values in the code to better suit your needs.
-
-Also make sure to check that your DNS re-route is actually routing to your local network. You can check by using `dig`:
-
-```sh
-dig cm.gelighting.com
-```
-
-You should see an A record for your local network. If not, your DNS is not set up correctly.
-
-Additionally, the devices make the DNS query on startup - you need to cycle power for all devices on the network for them to use your local server.
-
-To debug the server code and print out additional diagnostic data, set the `CYNC_DEBUG` environment variable to `1`, e.g.
-
-```sh
-CYNC_DEBUG=1 node index.js
-```
-=======
 ;; Query time: 0 msec
 ;; SERVER: 10.0.1.1#53(10.0.1.1) (UDP)
 ;; WHEN: Fri Mar 29 08:26:51 MDT 2024
@@ -284,4 +186,3 @@
 # Buy devices to be supported
 If you really want a device added, [purchase it from this Amazon wish list](https://www.amazon.ca/registries/gl/guest-view/270SHDZQLXRU8), 
 and it will be sent to me. I will add support ASAP.
->>>>>>> f811cc42
