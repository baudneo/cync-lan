--- conflicted
+++ resolved
@@ -29,11 +29,7 @@
 
 __version__: str = "0.0.5"
 
-<<<<<<< HEAD
-from requests import JSONDecodeError, HTTPError
-=======
 from requests import HTTPError
->>>>>>> 9b8174b1
 
 CYNC_VERSION: str = __version__
 REPO_URL: str = "https://github.com/baudneo/cync-lan"
@@ -386,22 +382,11 @@
 
 class CyncCloudAPI:
     api_timeout: int = 5
-<<<<<<< HEAD
-    lp: str = "CyncCloudAPI:"
-=======
     lp: str = "CyncCloudAPI"
->>>>>>> 9b8174b1
 
     def __init__(self, **kwargs):
         self.api_timeout = kwargs.get("api_timeout", 5)
 
-<<<<<<< HEAD
-    def authenticate_2fa(
-            self,
-            uname: Optional[str] = None,
-            password: Optional[str] = None,
-            otp_code: Optional[str] = None,
-=======
     # https://github.com/unixpickle/cbyge/blob/main/login.go
     def get_cloud_mesh_info(self):
         """Get Cync devices from the cloud, all cync devices are bt or bt/wifi.
@@ -419,7 +404,6 @@
         uname: Optional[str] = None,
         password: Optional[str] = None,
         otp_code: Optional[str] = None,
->>>>>>> 9b8174b1
     ):
         """
         Authenticate with the Cync Cloud API and get a token.
@@ -427,31 +411,6 @@
         Returns:
             Tuple[str, str]: Access token and user ID
         """
-<<<<<<< HEAD
-        lp = f"{self.lp}:auth:"
-        if not uname:
-            if cli_email:
-                uname = cli_email
-                logger.debug(f"{lp} No email provided, using CLI arg: {uname}")
-            else:
-                uname = input("Enter Cync Account Username/Email:  ")
-
-        if not otp_code:
-            if cli_otp_code:
-                otp_code = cli_otp_code
-                logger.debug(f"{lp} No OTP code provided, using CLI arg: {otp_code}")
-            else:
-                # Ask to be sent an email with OTP code
-                api_otp_url = f"{CYNC_API_BASE}two_factor/email/verifycode"
-                auth_data = {"corp_id": CORP_ID, "email": uname, "local_lang": "en-us"}
-                otp_r = requests.post(api_otp_url, json=auth_data, timeout=self.api_timeout)
-                try:
-                    otp_r.raise_for_status()
-                except requests.exceptions.HTTPError as e:
-                    logger.error(f"Failed to get OTP code: {e}")
-                    raise e
-                otp_code = input("Enter emailed OTP code (check junk/spam):  ")
-=======
         lp = f"{self.lp}:authenticate_2fa:"
         if uname is None:
             if cli_email:
@@ -476,7 +435,6 @@
             otp_code = input("Enter emailed OTP code (check junk/spam):  ")
         else:
             logger.debug(f"{lp} Using OTP code from CLI arg: {otp_code}")
->>>>>>> 9b8174b1
 
         if not password:
             # no kwargs password, check cli
@@ -485,12 +443,7 @@
                 logger.debug(f"{lp} No password provided, using CLI arg: {password}")
             # no kwarg or cli password, get from user
             else:
-<<<<<<< HEAD
-                password = getpass.getpass("Enter Cync Account Password:  ")
-
-=======
                 password = getpass.getpass()
->>>>>>> 9b8174b1
         api_auth_url = f"{CYNC_API_BASE}user_auth/two_factor"
         auth_data = {
             "corp_id": CORP_ID,
@@ -519,71 +472,11 @@
 
     def get_devices(self, auth_token: str, user: str):
         """Get a list of devices for a particular user."""
-<<<<<<< HEAD
-        lp = f"{self.lp}get_devices:"
-=======
->>>>>>> 9b8174b1
         api_devices_url = f"{CYNC_API_BASE}user/{user}/subscribe/devices"
         headers = {"Access-Token": auth_token}
         r = requests.get(
             api_devices_url.format(user=user), headers=headers, timeout=self.api_timeout
         )
-<<<<<<< HEAD
-        try:
-            r.raise_for_status()
-            ret = r.json()
-        except requests.exceptions.HTTPError as e:
-            logger.exception(f"Failed to get devices: {e}")
-            raise e
-        except JSONDecodeError as je:
-            logger.exception(f"Failed to decode JSON: {je}")
-            raise je
-        # {'error': {'msg': 'Access-Token Expired', 'code': 4031021}}
-        if "error" in ret:
-            error_data = ret["error"]
-            if 'msg' in error_data and error_data['msg']:
-                if error_data['msg'].lower() == 'access-token expired':
-                    raise HTTPError(f"{lp} Access-Token expired, you need to re-authenticate.")
-                else:
-                    logger.error(f"{lp} Unknown error in response: {ret}")
-=======
-        ret = r.json()
-        # {'error': {'msg': 'Access-Token Expired', 'code': 4031021}}
-        if "error" in ret:
-            error_data = ret["error"]
-            if (
-                "msg" in error_data
-                and error_data["msg"]
-                and error_data["msg"].lower() == "access-token expired"
-            ):
-                raise HTTPError("Access-Token expired, you need to re-authenticate.")
-                # logger.error("Access-Token expired, re-authenticating...")
-                # return self.get_devices(*self.authenticate_2fa())
->>>>>>> 9b8174b1
-        return ret
-
-    def get_properties(self, auth_token: str, product_id: str, device_id: str):
-        """Get properties for a single device."""
-        lp = f"{self.lp}get_properties:"
-        api_device_info_url = f"{CYNC_API_BASE}product/{product_id}/device/{device_id}/property"
-        headers = {"Access-Token": auth_token}
-        r = requests.get(
-            api_device_info_url,
-            headers=headers,
-            timeout=self.api_timeout,
-        )
-<<<<<<< HEAD
-        try:
-            r.raise_for_status()
-            ret = r.json()
-        except requests.exceptions.HTTPError as e:
-            # logger.warning(f"{lp} Failed to get device properties: {e}")
-            pass
-        except JSONDecodeError as je:
-            pass
-        else:
-            return ret
-=======
         ret = r.json()
         # {'error': {'msg': 'Access-Token Expired', 'code': 4031021}}
         if "error" in ret:
@@ -597,33 +490,59 @@
                 # logger.error("Access-Token expired, re-authenticating...")
                 # return self.get_devices(*self.authenticate_2fa())
         return ret
->>>>>>> 9b8174b1
-
-    def mesh_to_config(self, mesh_info: dict):
-        lp = f"{self.lp}mesh2conf:"
+
+    def get_properties(self, auth_token: str, product_id: str, device_id: str):
+        """Get properties for a single device."""
+        api_device_info_url = "https://api.gelighting.com/v2/product/{product_id}/device/{device_id}/property"
+        headers = {"Access-Token": auth_token}
+        r = requests.get(
+            api_device_info_url.format(product_id=product_id, device_id=device_id),
+            headers=headers,
+            timeout=self.api_timeout,
+        )
+        ret = r.json()
+        # {'error': {'msg': 'Access-Token Expired', 'code': 4031021}}
+        if "error" in ret:
+            error_data = ret["error"]
+            if (
+                "msg" in error_data
+                and error_data["msg"]
+                and error_data["msg"].lower() == "access-token expired"
+            ):
+                raise HTTPError("Access-Token expired, you need to re-authenticate.")
+                # logger.error("Access-Token expired, re-authenticating...")
+                # return self.get_devices(*self.authenticate_2fa())
+        return ret
+
+    @staticmethod
+    def mesh_to_config(mesh_info):
         mesh_conf = {}
+        logger.debug("Dumping raw config from Cync account to file: ./raw_mesh.cync")
+        try:
+            with open("./raw_mesh.cync", "w") as _f:
+                _f.write(yaml.dump(mesh_info))
+        except Exception as file_exc:
+            logger.error("Failed to write raw mesh info to file: %s" % file_exc)
         for mesh_ in mesh_info:
             if "name" not in mesh_ or len(mesh_["name"]) < 1:
-                logger.warning(f"{lp} No name found for mesh, skipping...") if CYNC_RAW else None
+                logger.warning("No name found for mesh, skipping...")
                 continue
 
             if "properties" not in mesh_ or "bulbsArray" not in mesh_["properties"]:
                 logger.warning(
-                    f"{lp} No properties found for mesh OR no 'bulbsArray' in properties, skipping..."
-                ) if CYNC_RAW else None
+                    "No properties found for mesh OR no 'bulbsArray' in properties, skipping..."
+                )
                 continue
-
-            logger.debug(f"{lp} Properties and bulbsArray found for mesh, processing...")
             new_mesh = {
                 kv: mesh_[kv] for kv in ("access_key", "id", "mac") if kv in mesh_
             }
             mesh_conf[mesh_["name"]] = new_mesh
+
+            logger.debug("properties and bulbsArray found for mesh, processing...")
             new_mesh["devices"] = {}
-
-            for _bulb_cfg in mesh_["properties"]["bulbsArray"]:
-                # check each bulb cfg entry from cloud
+            for cfg_bulb in mesh_["properties"]["bulbsArray"]:
                 if any(
-                    checkattr not in _bulb_cfg
+                    checkattr not in cfg_bulb
                     for checkattr in (
                         "deviceID",
                         "displayName",
@@ -633,17 +552,17 @@
                     )
                 ):
                     logger.warning(
-                        "%s Missing required attribute in Cync Device (only bulbs, plugs and switches seen so far)"
-                        ", skipping: %s" % (lp, _bulb_cfg)
+                        "Missing required attribute in Cync bulb, skipping: %s"
+                        % cfg_bulb
                     )
                     continue
                 # last 3 digits of deviceID
-                __id = int(str(_bulb_cfg["deviceID"])[-3:])
-                wifi_mac = _bulb_cfg["wifiMac"]
-                name = _bulb_cfg["displayName"]
-                _mac = _bulb_cfg["mac"]
-                _type = int(_bulb_cfg["deviceType"])
-                _fw_ver = _bulb_cfg["firmwareVersion"]
+                __id = int(str(cfg_bulb["deviceID"])[-3:])
+                wifi_mac = cfg_bulb["wifiMac"]
+                name = cfg_bulb["displayName"]
+                _mac = cfg_bulb["mac"]
+                _type = int(cfg_bulb["deviceType"])
+                _fw_ver = cfg_bulb["firmwareVersion"]
 
                 bulb_device = CyncDevice(
                     name=name,
@@ -666,7 +585,7 @@
                     if value:
                         new_bulb[attr_set] = value
                     else:
-                        logger.warning("%s Attribute not found for bulb: %s" % (lp, attr_set))
+                        logger.warning("Attribute not found for bulb: %s" % attr_set)
                 new_bulb["type"] = _type
                 new_bulb["is_plug"] = bulb_device.is_plug
                 new_bulb["supports_temperature"] = bulb_device.supports_temperature
@@ -4077,7 +3996,6 @@
         help="Export Cync devices from the cloud service, Requires email and/or OTP from email",
     )
     sub_export.add_argument("output_file", type=Path, help="Path to the output file")
-    sub_export.add_argument("--password", "-P", help="Cync account password", dest="password")
     sub_export.add_argument(
         "--email",
         "-e",
@@ -4108,19 +4026,14 @@
     sub_export.add_argument(
         "--auth", help="Path to the auth token file", type=Path, dest="auth_file"
     )
-    sub_export.add_argument("--save-raw", help="Save the raw device data from the Cloud API call", action="store_true", dest="save_raw")
-    sub_export.add_argument("--raw-file", help="Path to save the raw device data", type=Path, dest="raw_file_output")
     sub_export.add_argument("--debug", action="store_true", help="Enable debug logging")
 
     args = parser.parse_args()
     return args
 
+
 if __name__ == "__main__":
-<<<<<<< HEAD
-    __lp = "CyncLan:main:"
-=======
-
->>>>>>> 9b8174b1
+
     if sys.version_info >= (3, 8):
         pass
     else:
@@ -4130,7 +4043,7 @@
 
     cli_args = parse_cli()
     if cli_args.debug and CYNC_DEBUG is False:
-        logger.info(f"{__lp} --debug flag - setting log level to DEBUG")
+        logger.info("main: --debug flag - setting log level to DEBUG")
         CYNC_DEBUG = True
 
     if CYNC_DEBUG is True:
@@ -4150,7 +4063,7 @@
         global_tasks = []
         cync = CyncLAN(config_file)
         loop: uvloop.Loop = cync.loop
-        logger.debug(f"{__lp} Setting up event loop signal handlers")
+        logger.debug("main: Setting up event loop signal handlers")
         loop.add_signal_handler(
             signal.SIGINT, partial(cync.signal_handler, signal.SIGINT)
         )
@@ -4161,116 +4074,59 @@
             cync.start()
             cync.loop.run_forever()
         except KeyboardInterrupt as ke:
-            logger.info(f"{__lp} Caught KeyboardInterrupt in exception block!")
+            logger.info("main: Caught KeyboardInterrupt in exception block!")
             raise KeyboardInterrupt from ke
 
         except Exception as e:
             logger.warning(
-                f"{__lp} Caught exception in __main__ cync.start() try block: %s" % e,
+                "main: Caught exception in __main__ cync.start() try block: %s" % e,
                 exc_info=True,
             )
         finally:
             if cync and not cync.loop.is_closed():
-                logger.debug(f"{__lp} Closing loop...")
+                logger.debug("main: Closing loop...")
                 cync.loop.close()
-
-    ############################
-    #           EXPORT         #
-    ############################
     elif cli_args.command == "export":
-        logger.info(f"{__lp} Exporting Cync devices from cloud service...")
+        logger.debug("main: Exporting Cync devices from cloud service...")
         cloud_api = CyncCloudAPI()
         cli_email: Optional[str] = cli_args.email
         cli_otp_code: Optional[str] = cli_args.code
         cli_password: Optional[str] = cli_args.password
-<<<<<<< HEAD
-
-        save_auth_to_file: bool = cli_args.save_auth
-        auth_output_file: Optional[Path] = cli_args.auth_output
-        auth_input_file: Optional[Path] = cli_args.auth_file
-        raw_output_file = cli_args.raw_file_output
-
-=======
         save_auth: bool = cli_args.save_auth
         auth_output: Optional[Path] = cli_args.auth_file
         auth_file: Optional[Path] = cli_args.auth_file
->>>>>>> 9b8174b1
         access_token = None
         token_user = None
 
         try:
-<<<<<<< HEAD
-            if not auth_input_file:
-                access_token, token_user = cloud_api.authenticate_2fa(uname=cli_email, otp_code=cli_otp_code, password=cli_password)
-=======
             if not auth_file:
                 access_token, token_user = cloud_api.authenticate_2fa(
                     uname=cli_email, otp_code=cli_otp_code
                 )
->>>>>>> 9b8174b1
             else:
-                logger.info(f"{__lp} --auth supplied, attempting to read credentials from: {auth_input_file.resolve().as_posix()}")
-                raw_file_yaml = yaml.safe_load(auth_input_file.read_text())
+                raw_file_yaml = yaml.safe_load(auth_file.read_text())
                 access_token = raw_file_yaml["token"]
                 token_user = raw_file_yaml["user"]
             if not access_token or not token_user:
                 raise ValueError(
-                    f"{__lp} Failed to authenticate, no token or user found. Check auth file or email/OTP"
+                    "main: Failed to authenticate, no token or user found. Check auth file or email/OTP"
                 )
 
-<<<<<<< HEAD
-            logger.debug(
-                f"{__lp} Cync Cloud API auth data => \nuser_id: {token_user}\ntoken: {access_token}\n"
-=======
             logger.info(
                 f"main: Cync Cloud API auth data => user: {token_user} // token: {access_token}"
->>>>>>> 9b8174b1
             )
 
-            if save_auth_to_file:
-                if not auth_output_file:
-                    auth_output_file = Path.cwd() / ".cync-auth.yaml"
-
-                logger.info(
-                    f"{__lp} Attempting to save Cync Cloud Auth to file, PLEASE SECURE THIS FILE!"
-                )
-                try:
-                    with auth_output_file.open("w") as f:
-                        f.write(yaml.dump({"token": access_token, "user": token_user}))
-                except Exception as e:
-                    logger.exception(
-                        f"{__lp} Failed to save auth token to file (%s)" % auth_output_file.as_posix()
-                    )
-                else:
-                    logger.info(
-                        f"{__lp} Saved auth token to file: {auth_output_file.as_posix()}"
-                    )
-            logger.info(f"{__lp} Please wait for the device data to be retrieved from the cloud service...")
             mesh_networks = cloud_api.get_devices(
                 user=token_user, auth_token=access_token
             )
-
             for mesh in mesh_networks:
-                m_props = cloud_api.get_properties(
+                mesh["properties"] = cloud_api.get_properties(
                     access_token, mesh["product_id"], mesh["id"]
                 )
-                if m_props is None:
-                    continue
-                mesh["properties"] = m_props
-
-            if not raw_output_file:
-                raw_output_file = Path.cwd() / "raw_mesh.yaml"
-            logger.debug(f"{__lp} Dumping raw config from Cync account to file: {raw_output_file.as_posix()}")
-            try:
-                with open(raw_output_file, "w") as _f:
-                    _f.write(yaml.dump(mesh_networks))
-            except Exception as file_exc:
-                logger.exception("{%s} Failed to write raw mesh info to file: %s" % (__lp, raw_output_file.as_posix()))
-            else:
-                logger.info(f"{__lp} Saved raw mesh data to file: {raw_output_file.as_posix()}")
 
             mesh_config = cloud_api.mesh_to_config(mesh_networks)
             output_file: Path = cli_args.output_file
+            logger.info(f"about to dump cloud export to file: {mesh_config = }")
             with output_file.open("w") as f:
                 f.write(
                     "# BE AWARE - the config file will overwrite any env vars set!\n"
@@ -4280,6 +4136,26 @@
                 f.write(yaml.dump(mesh_config))
 
         except Exception as e:
-            logger.error(f"{__lp} Export failed: {e}", exc_info=True)
+            logger.error(f"main: Export failed: {e}", exc_info=True)
         else:
-            logger.info(f"{__lp} Exported Cync devices to file: {output_file.as_posix()}")+            logger.info(f"main: Exported Cync devices to file: {cli_args.output_file}")
+
+        if save_auth:
+            if not auth_output:
+                auth_output = Path.cwd() / "cync_auth.yaml"
+
+            else:
+                logger.info(
+                    "main: Attempting to save Cync Cloud Auth to file, PLEASE SECURE THIS FILE!"
+                )
+                try:
+                    with auth_output.open("w") as f:
+                        f.write(yaml.dump({"token": access_token, "user": token_user}))
+                except Exception as e:
+                    logger.error(
+                        "Failed to save auth token to file: %s" % e, exc_info=True
+                    )
+                else:
+                    logger.info(
+                        f"Saved auth token to file: {Path.cwd()}/cync_auth.yaml"
+                    )